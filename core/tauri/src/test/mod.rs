// Copyright 2019-2023 Tauri Programme within The Commons Conservancy
// SPDX-License-Identifier: Apache-2.0
// SPDX-License-Identifier: MIT

//! Utilities for unit testing on Tauri applications.
//!
//! # Stability
//!
//! This module is unstable.
//!
//! # Examples
//!
//! ```rust
//! #[tauri::command]
//! fn my_cmd() {}
//!
//! fn create_app<R: tauri::Runtime>(mut builder: tauri::Builder<R>) -> tauri::App<R> {
//!   builder
//!     .setup(|app| {
//!       // do something
//!       Ok(())
//!     })
//!     .invoke_handler(tauri::generate_handler![my_cmd])
//!     // remove the string argument on your app
//!     .build(tauri::generate_context!("test/fixture/src-tauri/tauri.conf.json"))
//!     .expect("failed to build app")
//! }
//!
//! fn main() {
//!   let app = create_app(tauri::Builder::default());
//!   // app.run(|_handle, _event| {});
//! }
//!
//! //#[cfg(test)]
//! mod tests {
//!   use tauri::Manager;
//!   //#[cfg(test)]
//!   fn something() {
//!     let app = super::create_app(tauri::test::mock_builder());
//!     let window = app.get_window("main").unwrap();
//!     // do something with the app and window
//!     // in this case we'll run the my_cmd command with no arguments
//!     tauri::test::assert_ipc_response(
//!       &window,
//!       tauri::InvokePayload {
//!         cmd: "my_cmd".into(),
<<<<<<< HEAD
=======
//!         tauri_module: None,
>>>>>>> 28921cb8
//!         callback: tauri::api::ipc::CallbackFn(0),
//!         error: tauri::api::ipc::CallbackFn(1),
//!         inner: serde_json::Value::Null,
//!       },
//!       Ok(())
//!     );
//!   }
//! }
//! ```

#![allow(unused_variables)]

mod mock_runtime;
pub use mock_runtime::*;
use serde::Serialize;
use serde_json::Value as JsonValue;

use std::{
  borrow::Cow,
  collections::HashMap,
  fmt::Debug,
  hash::{Hash, Hasher},
  sync::{
    mpsc::{channel, Sender},
    Arc, Mutex,
  },
};

use crate::hooks::window_invoke_responder;
<<<<<<< HEAD
=======
#[cfg(shell_scope)]
use crate::ShellScopeConfig;
>>>>>>> 28921cb8
use crate::{api::ipc::CallbackFn, App, Builder, Context, InvokePayload, Manager, Pattern, Window};
use tauri_utils::{
  assets::{AssetKey, Assets, CspHash},
  config::{Config, PatternKind, TauriConfig},
};

#[derive(Eq, PartialEq)]
struct IpcKey {
  callback: CallbackFn,
  error: CallbackFn,
}

impl Hash for IpcKey {
  fn hash<H: Hasher>(&self, state: &mut H) {
    self.callback.0.hash(state);
    self.error.0.hash(state);
  }
}

struct Ipc(Mutex<HashMap<IpcKey, Sender<std::result::Result<JsonValue, JsonValue>>>>);

/// An empty [`Assets`] implementation.
pub struct NoopAsset {
  csp_hashes: Vec<CspHash<'static>>,
}

impl Assets for NoopAsset {
  fn get(&self, key: &AssetKey) -> Option<Cow<'_, [u8]>> {
    None
  }

  fn csp_hashes(&self, html_path: &AssetKey) -> Box<dyn Iterator<Item = CspHash<'_>> + '_> {
    Box::new(self.csp_hashes.iter().copied())
  }
}

/// Creates a new empty [`Assets`] implementation.
pub fn noop_assets() -> NoopAsset {
  NoopAsset {
    csp_hashes: Default::default(),
  }
}

/// Creates a new [`crate::Context`] for testing.
pub fn mock_context<A: Assets>(assets: A) -> crate::Context<A> {
  Context {
    config: Config {
      schema: None,
      package: Default::default(),
      tauri: TauriConfig {
        pattern: PatternKind::Brownfield,
        windows: Vec::new(),
        bundle: Default::default(),
        security: Default::default(),
        system_tray: None,
        macos_private_api: false,
      },
      build: Default::default(),
      plugins: Default::default(),
    },
    assets: Arc::new(assets),
    default_window_icon: None,
    app_icon: None,
    #[cfg(desktop)]
    system_tray_icon: None,
    package_info: crate::PackageInfo {
      name: "test".into(),
      version: "0.1.0".parse().unwrap(),
      authors: "Tauri",
      description: "Tauri test",
      crate_name: "test",
    },
    _info_plist: (),
    pattern: Pattern::Brownfield(std::marker::PhantomData),
  }
}

/// Creates a new [`Builder`] using the [`MockRuntime`].
///
/// To use a dummy [`Context`], see [`mock_app`].
///
/// # Examples
///
/// ```rust
/// #[cfg(test)]
/// fn do_something() {
///   let app = tauri::test::mock_builder()
///     // remove the string argument to use your app's config file
///     .build(tauri::generate_context!("test/fixture/src-tauri/tauri.conf.json"))
///     .unwrap();
/// }
/// ```
pub fn mock_builder() -> Builder<MockRuntime> {
  let mut builder = Builder::<MockRuntime>::new().manage(Ipc(Default::default()));

  builder.invoke_responder = Arc::new(|window, response, callback, error| {
    let window_ = window.clone();
    let ipc = window_.state::<Ipc>();
    let mut ipc_ = ipc.0.lock().unwrap();
    if let Some(tx) = ipc_.remove(&IpcKey { callback, error }) {
      tx.send(response.into_result()).unwrap();
    } else {
      window_invoke_responder(window, response, callback, error)
    }
  });

  builder
}

/// Creates a new [`App`] for testing using the [`mock_context`] with a [`noop_assets`].
pub fn mock_app() -> App<MockRuntime> {
  mock_builder().build(mock_context(noop_assets())).unwrap()
<<<<<<< HEAD
}

/// Executes the given IPC message and assert the response matches the expected value.
///
/// # Examples
///
/// ```rust
/// #[tauri::command]
/// fn ping() -> &'static str {
///   "pong"
/// }
///
/// fn create_app<R: tauri::Runtime>(mut builder: tauri::Builder<R>) -> tauri::App<R> {
///   builder
///     .invoke_handler(tauri::generate_handler![ping])
///     // remove the string argument on your app
///     .build(tauri::generate_context!("test/fixture/src-tauri/tauri.conf.json"))
///     .expect("failed to build app")
/// }
///
/// fn main() {
///   let app = create_app(tauri::Builder::default());
///   // app.run(|_handle, _event| {});}
/// }
///
/// //#[cfg(test)]
/// mod tests {
///   use tauri::Manager;
///
///   //#[cfg(test)]
///   fn something() {
///     let app = super::create_app(tauri::test::mock_builder());
///     let window = app.get_window("main").unwrap();
///
///     // run the `ping` command and assert it returns `pong`
///     tauri::test::assert_ipc_response(
///       &window,
///       tauri::InvokePayload {
///         cmd: "ping".into(),
///         callback: tauri::api::ipc::CallbackFn(0),
///         error: tauri::api::ipc::CallbackFn(1),
///         inner: serde_json::Value::Null,
///       },
///       // the expected response is a success with the "pong" payload
///       // we could also use Err("error message") here to ensure the command failed
///       Ok("pong")
///     );
///   }
/// }
/// ```
pub fn assert_ipc_response<T: Serialize + Debug>(
  window: &Window<MockRuntime>,
  payload: InvokePayload,
  expected: Result<T, T>,
) {
  let callback = payload.callback;
  let error = payload.error;
  let ipc = window.state::<Ipc>();
  let (tx, rx) = channel();
  ipc.0.lock().unwrap().insert(IpcKey { callback, error }, tx);
  window.clone().on_message(payload).unwrap();

  assert_eq!(
    rx.recv().unwrap(),
    expected
      .map(|e| serde_json::to_value(e).unwrap())
      .map_err(|e| serde_json::to_value(e).unwrap())
  );
}

#[cfg(test)]
mod tests {
  use crate::WindowBuilder;
  use std::time::Duration;

  use super::mock_app;

  #[test]
  fn run_app() {
    let app = mock_app();
    let window = WindowBuilder::new(&app, "main", Default::default())
      .build()
      .unwrap();
    std::thread::spawn(move || {
      std::thread::sleep(Duration::from_secs(1));
      window.close().unwrap();
    });

    app.run(|_app, event| {
      println!("{:?}", event);
    });
=======
}

/// Executes the given IPC message and assert the response matches the expected value.
///
/// # Examples
///
/// ```rust
/// #[tauri::command]
/// fn ping() -> &'static str {
///   "pong"
/// }
///
/// fn create_app<R: tauri::Runtime>(mut builder: tauri::Builder<R>) -> tauri::App<R> {
///   builder
///     .invoke_handler(tauri::generate_handler![ping])
///     // remove the string argument on your app
///     .build(tauri::generate_context!("test/fixture/src-tauri/tauri.conf.json"))
///     .expect("failed to build app")
/// }
///
/// fn main() {
///   let app = create_app(tauri::Builder::default());
///   // app.run(|_handle, _event| {});}
/// }
///
/// //#[cfg(test)]
/// mod tests {
///   use tauri::Manager;
///
///   //#[cfg(test)]
///   fn something() {
///     let app = super::create_app(tauri::test::mock_builder());
///     let window = app.get_window("main").unwrap();
///
///     // run the `ping` command and assert it returns `pong`
///     tauri::test::assert_ipc_response(
///       &window,
///       tauri::InvokePayload {
///         cmd: "ping".into(),
///         tauri_module: None,
///         callback: tauri::api::ipc::CallbackFn(0),
///         error: tauri::api::ipc::CallbackFn(1),
///         inner: serde_json::Value::Null,
///       },
///       // the expected response is a success with the "pong" payload
///       // we could also use Err("error message") here to ensure the command failed
///       Ok("pong")
///     );
///   }
/// }
/// ```
pub fn assert_ipc_response<T: Serialize + Debug>(
  window: &Window<MockRuntime>,
  payload: InvokePayload,
  expected: Result<T, T>,
) {
  let callback = payload.callback;
  let error = payload.error;
  let ipc = window.state::<Ipc>();
  let (tx, rx) = channel();
  ipc.0.lock().unwrap().insert(IpcKey { callback, error }, tx);
  window.clone().on_message(payload).unwrap();

  assert_eq!(
    rx.recv().unwrap(),
    expected
      .map(|e| serde_json::to_value(e).unwrap())
      .map_err(|e| serde_json::to_value(e).unwrap())
  );
}

#[cfg(test)]
pub(crate) fn mock_invoke_context() -> crate::endpoints::InvokeContext<MockRuntime> {
  let app = mock_app();
  crate::endpoints::InvokeContext {
    window: app.get_window("main").unwrap(),
    config: app.config(),
    package_info: app.package_info().clone(),
>>>>>>> 28921cb8
  }
}

#[cfg(test)]
mod tests {
  use crate::Manager;
  use std::time::Duration;

  use super::mock_app;

  #[test]
  fn run_app() {
    let app = mock_app();
    let w = app.get_window("main").unwrap();
    std::thread::spawn(move || {
      std::thread::sleep(Duration::from_secs(1));
      w.close().unwrap();
    });

    app.run(|_app, event| {
      println!("{:?}", event);
    });
  }
}<|MERGE_RESOLUTION|>--- conflicted
+++ resolved
@@ -44,10 +44,6 @@
 //!       &window,
 //!       tauri::InvokePayload {
 //!         cmd: "my_cmd".into(),
-<<<<<<< HEAD
-=======
-//!         tauri_module: None,
->>>>>>> 28921cb8
 //!         callback: tauri::api::ipc::CallbackFn(0),
 //!         error: tauri::api::ipc::CallbackFn(1),
 //!         inner: serde_json::Value::Null,
@@ -77,11 +73,6 @@
 };
 
 use crate::hooks::window_invoke_responder;
-<<<<<<< HEAD
-=======
-#[cfg(shell_scope)]
-use crate::ShellScopeConfig;
->>>>>>> 28921cb8
 use crate::{api::ipc::CallbackFn, App, Builder, Context, InvokePayload, Manager, Pattern, Window};
 use tauri_utils::{
   assets::{AssetKey, Assets, CspHash},
@@ -194,7 +185,6 @@
 /// Creates a new [`App`] for testing using the [`mock_context`] with a [`noop_assets`].
 pub fn mock_app() -> App<MockRuntime> {
   mock_builder().build(mock_context(noop_assets())).unwrap()
-<<<<<<< HEAD
 }
 
 /// Executes the given IPC message and assert the response matches the expected value.
@@ -275,111 +265,11 @@
   #[test]
   fn run_app() {
     let app = mock_app();
-    let window = WindowBuilder::new(&app, "main", Default::default())
+
+    let w = WindowBuilder::new(&app, "main", Default::default())
       .build()
       .unwrap();
-    std::thread::spawn(move || {
-      std::thread::sleep(Duration::from_secs(1));
-      window.close().unwrap();
-    });
-
-    app.run(|_app, event| {
-      println!("{:?}", event);
-    });
-=======
-}
-
-/// Executes the given IPC message and assert the response matches the expected value.
-///
-/// # Examples
-///
-/// ```rust
-/// #[tauri::command]
-/// fn ping() -> &'static str {
-///   "pong"
-/// }
-///
-/// fn create_app<R: tauri::Runtime>(mut builder: tauri::Builder<R>) -> tauri::App<R> {
-///   builder
-///     .invoke_handler(tauri::generate_handler![ping])
-///     // remove the string argument on your app
-///     .build(tauri::generate_context!("test/fixture/src-tauri/tauri.conf.json"))
-///     .expect("failed to build app")
-/// }
-///
-/// fn main() {
-///   let app = create_app(tauri::Builder::default());
-///   // app.run(|_handle, _event| {});}
-/// }
-///
-/// //#[cfg(test)]
-/// mod tests {
-///   use tauri::Manager;
-///
-///   //#[cfg(test)]
-///   fn something() {
-///     let app = super::create_app(tauri::test::mock_builder());
-///     let window = app.get_window("main").unwrap();
-///
-///     // run the `ping` command and assert it returns `pong`
-///     tauri::test::assert_ipc_response(
-///       &window,
-///       tauri::InvokePayload {
-///         cmd: "ping".into(),
-///         tauri_module: None,
-///         callback: tauri::api::ipc::CallbackFn(0),
-///         error: tauri::api::ipc::CallbackFn(1),
-///         inner: serde_json::Value::Null,
-///       },
-///       // the expected response is a success with the "pong" payload
-///       // we could also use Err("error message") here to ensure the command failed
-///       Ok("pong")
-///     );
-///   }
-/// }
-/// ```
-pub fn assert_ipc_response<T: Serialize + Debug>(
-  window: &Window<MockRuntime>,
-  payload: InvokePayload,
-  expected: Result<T, T>,
-) {
-  let callback = payload.callback;
-  let error = payload.error;
-  let ipc = window.state::<Ipc>();
-  let (tx, rx) = channel();
-  ipc.0.lock().unwrap().insert(IpcKey { callback, error }, tx);
-  window.clone().on_message(payload).unwrap();
-
-  assert_eq!(
-    rx.recv().unwrap(),
-    expected
-      .map(|e| serde_json::to_value(e).unwrap())
-      .map_err(|e| serde_json::to_value(e).unwrap())
-  );
-}
-
-#[cfg(test)]
-pub(crate) fn mock_invoke_context() -> crate::endpoints::InvokeContext<MockRuntime> {
-  let app = mock_app();
-  crate::endpoints::InvokeContext {
-    window: app.get_window("main").unwrap(),
-    config: app.config(),
-    package_info: app.package_info().clone(),
->>>>>>> 28921cb8
-  }
-}
-
-#[cfg(test)]
-mod tests {
-  use crate::Manager;
-  use std::time::Duration;
-
-  use super::mock_app;
-
-  #[test]
-  fn run_app() {
-    let app = mock_app();
-    let w = app.get_window("main").unwrap();
+
     std::thread::spawn(move || {
       std::thread::sleep(Duration::from_secs(1));
       w.close().unwrap();
